from django.dispatch import Signal, receiver
from django.conf import settings
from .models import AIUsageLog
import logging
from django.db import DatabaseError
import decimal
<<<<<<< HEAD
from ai_services.common.signals import ai_usage_logged
=======

try:
    import sys
    import os
    # Add the parent directory to Python path to access ai_services
    sys.path.append(os.path.join(os.path.dirname(__file__), '..', '..'))
    from ai_services.common.signals import ai_usage_logged
except ImportError:
    # Fallback: define the signal locally if import fails
    from django.dispatch import Signal
    ai_usage_logged = Signal()
>>>>>>> 088dd42e

# --- Add a logger ---
logger = logging.getLogger(__name__)

def _calculate_cost(prompt_tokens: int, completion_tokens: int) -> decimal.Decimal:
    """
    Calculates the cost based on DeepSeek's pricing model using Decimal for precision.
    Uses a local context to ensure thread-safe precision settings.
    """
    with decimal.localcontext() as ctx:
        # Set precision for Decimal calculations within this context
        ctx.prec = 10

        # Prices per 1,000 tokens, as Decimal objects, from settings
        pricing = settings.DEEPSEEK_PRICING
        prompt_cost_per_1k = decimal.Decimal(pricing['prompt'])
        completion_cost_per_1k = decimal.Decimal(pricing['completion'])

        # Use Decimal for all calculations to avoid floating point inaccuracies
        prompt_cost = (decimal.Decimal(prompt_tokens) / decimal.Decimal(1000)) * prompt_cost_per_1k
        completion_cost = (decimal.Decimal(completion_tokens) / decimal.Decimal(1000)) * completion_cost_per_1k

        return prompt_cost + completion_cost

@receiver(ai_usage_logged)
def log_ai_usage_receiver(sender, **kwargs):
    """
    Receives a signal to log AI API usage to the database.
    """
    user = kwargs.get("user")
    request_type = kwargs.get("request_type")
    usage_data = kwargs.get("usage_data", {})
    response_time_ms = kwargs.get("response_time_ms")

    prompt_tokens = usage_data.get("prompt_tokens", 0)
    completion_tokens = usage_data.get("completion_tokens", 0)

    cost = _calculate_cost(prompt_tokens, completion_tokens)

    try:
        AIUsageLog.objects.create(
            user=user,
            request_type=request_type,
            prompt_tokens=prompt_tokens,
            completion_tokens=completion_tokens,
            total_tokens=usage_data.get("total_tokens", 0),
            cost=cost,
            response_time_ms=response_time_ms
        )
    except DatabaseError as e:
        logger.error(f"Database error while logging AI usage: {e}")<|MERGE_RESOLUTION|>--- conflicted
+++ resolved
@@ -4,21 +4,7 @@
 import logging
 from django.db import DatabaseError
 import decimal
-<<<<<<< HEAD
-from ai_services.common.signals import ai_usage_logged
-=======
-
-try:
-    import sys
-    import os
-    # Add the parent directory to Python path to access ai_services
-    sys.path.append(os.path.join(os.path.dirname(__file__), '..', '..'))
-    from ai_services.common.signals import ai_usage_logged
-except ImportError:
-    # Fallback: define the signal locally if import fails
-    from django.dispatch import Signal
-    ai_usage_logged = Signal()
->>>>>>> 088dd42e
+from ai_service.common.signals import ai_usage_logged
 
 # --- Add a logger ---
 logger = logging.getLogger(__name__)
