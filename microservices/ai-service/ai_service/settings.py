import os
import decimal
from pathlib import Path
from dotenv import load_dotenv
import re

# Load environment variables from .env file
load_dotenv()

# Import config validation
from .config_validation import validate_config

# Build paths inside the project like this: BASE_DIR / 'subdir'.
BASE_DIR = Path(__file__).resolve().parent.parent

# Validate configuration
# Note: Configuration validation on import can slow down startup significantly.
# Consider moving this to application startup or using lazy initialization.
# Set VALIDATE_CONFIG_ON_IMPORT=true only when needed for debugging.
if os.environ.get('VALIDATE_CONFIG_ON_IMPORT', 'false').lower() == 'true':
    validate_config()

# SECURITY WARNING: keep the secret key used in production secret!
SECRET_KEY = os.environ.get('SECRET_KEY')
if not SECRET_KEY:
    raise ValueError("The SECRET_KEY environment variable is required but was not found or is empty.")
# Robust validation for minimum length and character diversity
if (len(SECRET_KEY) < 32 or
    not re.search(r'[A-Z]', SECRET_KEY) or
    not re.search(r'[a-z]', SECRET_KEY) or
    not re.search(r'\d', SECRET_KEY) or
    not re.search(r'[^\w]', SECRET_KEY)):
    raise ValueError("The SECRET_KEY must be at least 32 characters and contain at least one uppercase letter, one lowercase letter, one number, and one special character.")

# SECURITY WARNING: don't run with debug turned on in production!

# Default to False for security - must explicitly set DEBUG=true in environment for development
<<<<<<< HEAD
DEBUG = os.environ.get('DEBUG', 'false').lower() == 'true'
=======
DEBUG = config('DEBUG', default=False, cast=bool)
>>>>>>> 3fe7a6d5

ALLOWED_HOSTS = os.environ.get('ALLOWED_HOSTS', 'localhost,127.0.0.1').split(',')

# Application definition
INSTALLED_APPS = [
    'django.contrib.admin',
    'django.contrib.auth',
    'django.contrib.contenttypes',
    'django.contrib.sessions',
    'django.contrib.messages',
    'django.contrib.staticfiles',
    
    # Third party apps
    'rest_framework',
    'rest_framework_simplejwt',
    'corsheaders',
    'django_extensions',
    'celery',
    'django_celery_results',
    
    # Local apps
    'content_generation',
    'sentiment_analysis',
]

MIDDLEWARE = [
    'corsheaders.middleware.CorsMiddleware',
    'django.middleware.security.SecurityMiddleware',
    'django.contrib.sessions.middleware.SessionMiddleware',
    'django.middleware.common.CommonMiddleware',
    'django.middleware.csrf.CsrfViewMiddleware',
    'django.contrib.auth.middleware.AuthenticationMiddleware',
    'django.contrib.messages.middleware.MessageMiddleware',
    'django.middleware.clickjacking.XFrameOptionsMiddleware',
]

ROOT_URLCONF = 'ai_service.urls'

TEMPLATES = [
    {
        'BACKEND': 'django.template.backends.django.DjangoTemplates',
        'DIRS': [],
        'APP_DIRS': True,
        'OPTIONS': {
            'context_processors': [
                'django.template.context_processors.debug',
                'django.template.context_processors.request',
                'django.contrib.auth.context_processors.auth',
                'django.contrib.messages.context_processors.messages',
            ],
        },
    },
]

WSGI_APPLICATION = 'ai_service.wsgi.application'

# Database
# https://docs.djangoproject.com/en/5.2/ref/settings/#databases

DATABASES = {
    'default': {
        'ENGINE': 'django.db.backends.postgresql',
        'NAME': os.environ['DB_NAME'],
        'USER': os.environ['DB_USER'],
        'PASSWORD': os.environ['DB_PASSWORD'],
        'HOST': os.environ['DB_HOST'],
        'PORT': os.environ['DB_PORT'],
    }
}

# Password validation
AUTH_PASSWORD_VALIDATORS = [
    {
        'NAME': 'django.contrib.auth.password_validation.UserAttributeSimilarityValidator',
    },
    {
        'NAME': 'django.contrib.auth.password_validation.MinimumLengthValidator',
    },
    {
        'NAME': 'django.contrib.auth.password_validation.CommonPasswordValidator',
    },
    {
        'NAME': 'django.contrib.auth.password_validation.NumericPasswordValidator',
    },
]

# Internationalization
LANGUAGE_CODE = 'en-us'
TIME_ZONE = 'UTC'
USE_I18N = True
USE_TZ = True

# Static files (CSS, JavaScript, Images)
STATIC_URL = '/static/'
STATIC_ROOT = os.path.join(BASE_DIR, 'staticfiles')

# Default primary key field type
DEFAULT_AUTO_FIELD = 'django.db.models.BigAutoField'

# REST Framework configuration
REST_FRAMEWORK = {
    'DEFAULT_AUTHENTICATION_CLASSES': [
        'rest_framework_simplejwt.authentication.JWTAuthentication',
    ],
    'DEFAULT_PERMISSION_CLASSES': [
        'rest_framework.permissions.IsAuthenticated',
    ],
    'DEFAULT_RENDERER_CLASSES': [
        'rest_framework.renderers.JSONRenderer',
    ],
    'DEFAULT_PAGINATION_CLASS': 'rest_framework.pagination.PageNumberPagination',
    'PAGE_SIZE': 20,
}

# CORS settings
CORS_ALLOWED_ORIGINS = os.environ.get('CORS_ALLOWED_ORIGINS', 'http://localhost:3000,http://127.0.0.1:3000').split(',')

# Service Configuration
SERVICE_PORT = int(os.environ.get('SERVICE_PORT', '8005'))

# Service Communication
SERVICE_URLS = {
    'USER_SERVICE': os.environ.get('USER_SERVICE_URL', 'http://localhost:8001'),
    'CONTENT_SERVICE': os.environ.get('CONTENT_SERVICE_URL', 'http://localhost:8002'),
    'SOCIAL_SERVICE': os.environ.get('SOCIAL_SERVICE_URL', 'http://localhost:8003'),
    'ANALYTICS_SERVICE': os.environ.get('ANALYTICS_SERVICE_URL', 'http://localhost:8004'),
    'NOTIFICATION_SERVICE': os.environ.get('NOTIFICATION_SERVICE_URL', 'http://localhost:8006'),
    'QUEUE_SERVICE': os.environ.get('QUEUE_SERVICE_URL', 'http://localhost:8007'),
    'SECURITY_SERVICE': os.environ.get('SECURITY_SERVICE_URL', 'http://localhost:8008'),
    'FILE_SERVICE': os.environ.get('FILE_SERVICE_URL', 'http://localhost:8009'),
    'WEBHOOK_SERVICE': os.environ.get('WEBHOOK_SERVICE_URL', 'http://localhost:8010'),
}

# AI Model Configuration
AI_MODELS = {
    'DEEPSEEK': {
        'API_KEY': os.environ.get('DEEPSEEK_API_KEY', ''),
        'BASE_URL': os.environ.get('DEEPSEEK_BASE_URL', 'https://api.deepseek.com'),
        'MODEL_NAME': os.environ.get('DEEPSEEK_MODEL', 'deepseek-chat'),
        'MAX_TOKENS': int(os.environ.get('DEEPSEEK_MAX_TOKENS', '4000')),
        'TEMPERATURE': float(os.environ.get('DEEPSEEK_TEMPERATURE', '0.7')),
    },
    'OPENAI': {
        'API_KEY': os.environ.get('OPENAI_API_KEY', ''),
        'MODEL_NAME': os.environ.get('OPENAI_MODEL', 'gpt-3.5-turbo'),
        'MAX_TOKENS': int(os.environ.get('OPENAI_MAX_TOKENS', '4000')),
        'TEMPERATURE': float(os.environ.get('OPENAI_TEMPERATURE', '0.7')),
    },
    'ANTHROPIC': {
        'API_KEY': os.environ.get('ANTHROPIC_API_KEY', ''),
        'MODEL_NAME': os.environ.get('ANTHROPIC_MODEL', 'claude-3-sonnet-20240229'),
        'MAX_TOKENS': int(os.environ.get('ANTHROPIC_MAX_TOKENS', '4000')),
        'TEMPERATURE': float(os.environ.get('ANTHROPIC_TEMPERATURE', '0.7')),
    },
}

# DeepSeek Pricing Configuration
# Per-token pricing (primary pricing model)
DEEPSEEK_TOKEN_PRICING = {
    "prompt": decimal.Decimal('0.001'),  # Cost per 1000 prompt tokens
    "completion": decimal.Decimal('0.002'),  # Cost per 1000 completion tokens
}

# Per-request pricing (legacy/fallback pricing model)
DEEPSEEK_REQUEST_PRICING = {
    "content_generation": decimal.Decimal('0.010'),  # $0.01 per request
    "sentiment_analysis": decimal.Decimal('0.005'),  # $0.005 per request
}

# Combined pricing for backward compatibility
DEEPSEEK_PRICING = {
    **DEEPSEEK_TOKEN_PRICING,
    **DEEPSEEK_REQUEST_PRICING,
}

# Token Optimization Settings (for 1M token budget)
TOKEN_BUDGET = {
    'TOTAL_TOKENS': int(os.environ.get('TOKEN_BUDGET_TOTAL', '1000000')),  # 1M tokens
    'DAILY_LIMIT': int(os.environ.get('TOKEN_BUDGET_DAILY', '50000')),      # 50K tokens per day
    'REQUEST_LIMIT': int(os.environ.get('TOKEN_BUDGET_REQUEST_LIMIT', '2000')),      # Max tokens per request
    'WARNING_THRESHOLD': float(os.environ.get('TOKEN_WARNING_THRESHOLD', '0.8')),   # Warn at 80% usage
    'EMERGENCY_THRESHOLD': float(os.environ.get('TOKEN_EMERGENCY_THRESHOLD', '0.95')), # Stop at 95% usage
}

# Default token fallback for cost calculation
DEFAULT_TOKEN_FALLBACK = 234  # Fallback value for token estimation in cost calculations.
# This value is based on an average observed token count for typical requests in our system.
# If the actual token count cannot be determined, this value is used as a reasonable default.

# Content Generation Settings
CONTENT_GENERATION = {
    'DEFAULT_MODEL': os.environ.get('DEFAULT_AI_MODEL', 'DEEPSEEK'),
    'FALLBACK_MODEL': os.environ.get('FALLBACK_AI_MODEL', 'OPENAI'),
    'MAX_RETRIES': int(os.environ.get('AI_MAX_RETRIES', '3')),
    'TIMEOUT_SECONDS': int(os.environ.get('AI_TIMEOUT_SECONDS', '30')),
    'RATE_LIMIT_PER_MINUTE': int(os.environ.get('AI_RATE_LIMIT_PER_MINUTE', '60')),
    # Token optimization settings
    'MAX_TOKENS_PER_REQUEST': int(os.environ.get('AI_MAX_TOKENS_PER_REQUEST', '1500')),  # Reduced from 800
    'OPTIMIZE_PROMPTS': True,
    'USE_SHORT_PROMPTS': True,
    'CACHE_RESPONSES': True,
}

# Redis Configuration
REDIS_URL = os.environ.get('REDIS_URL', 'redis://localhost:6379/3')

# Celery Configuration
CELERY_BROKER_URL = REDIS_URL
CELERY_RESULT_BACKEND = 'django-db'
CELERY_ACCEPT_CONTENT = ['json']
CELERY_TASK_SERIALIZER = 'json'
CELERY_RESULT_SERIALIZER = 'json'
CELERY_TIMEZONE = TIME_ZONE

# Django Celery Results
CELERY_CACHE_BACKEND = 'default'

# Additional Environment Variables
ENVIRONMENT = os.environ.get('ENVIRONMENT', 'development')
SERVICE_NAME = 'ai-service'
SERVICE_VERSION = '1.0.0'

# Security Settings
SECURE_SSL_REDIRECT = os.environ.get('SECURE_SSL_REDIRECT', 'False').lower() == 'true'
SESSION_COOKIE_SECURE = os.environ.get('SESSION_COOKIE_SECURE', 'False').lower() == 'true'
CSRF_COOKIE_SECURE = os.environ.get('CSRF_COOKIE_SECURE', 'False').lower() == 'true'

# Logging Configuration
LOG_LEVEL = os.environ.get('LOG_LEVEL', 'INFO')

LOGGING = {
    'version': 1,
    'disable_existing_loggers': False,
    'formatters': {
        'verbose': {
            'format': '{levelname} {asctime} {module} {process:d} {thread:d} {message}',
            'style': '{',
        },
        'simple': {
            'format': '{levelname} {message}',
            'style': '{',
        },
    },
    'handlers': {
        'file': {
            'level': LOG_LEVEL,
            'class': 'logging.FileHandler',
            'filename': 'ai_service.log',
            'formatter': 'verbose',
        },
        'console': {
            'level': LOG_LEVEL,
            'class': 'logging.StreamHandler',
            'formatter': 'simple',
        },
    },
    'loggers': {
        'django': {
            'handlers': ['file', 'console'],
            'level': LOG_LEVEL,
            'propagate': True,
        },
        'content_generation': {
            'handlers': ['file', 'console'],
            'level': LOG_LEVEL,
            'propagate': True,
        },
        'common': {
            'handlers': ['file', 'console'],
            'level': LOG_LEVEL,
            'propagate': True,
        },
    },
}<|MERGE_RESOLUTION|>--- conflicted
+++ resolved
@@ -33,13 +33,7 @@
     raise ValueError("The SECRET_KEY must be at least 32 characters and contain at least one uppercase letter, one lowercase letter, one number, and one special character.")
 
 # SECURITY WARNING: don't run with debug turned on in production!
-
-# Default to False for security - must explicitly set DEBUG=true in environment for development
-<<<<<<< HEAD
-DEBUG = os.environ.get('DEBUG', 'false').lower() == 'true'
-=======
-DEBUG = config('DEBUG', default=False, cast=bool)
->>>>>>> 3fe7a6d5
+DEBUG = os.environ.get('DEBUG', 'True').lower() == 'true'
 
 ALLOWED_HOSTS = os.environ.get('ALLOWED_HOSTS', 'localhost,127.0.0.1').split(',')
 
